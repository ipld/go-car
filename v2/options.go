package car

import (
	"math"

	"github.com/ipld/go-car/v2/index"
	"github.com/ipld/go-ipld-prime/traversal"
	"github.com/multiformats/go-multicodec"
)

// DefaultMaxIndexCidSize specifies the maximum size in byptes accepted as a section CID by CARv2 index.
const DefaultMaxIndexCidSize = 2 << 10 // 2 KiB

// Option describes an option which affects behavior when interacting with CAR files.
type Option func(*Options)

// ReadOption hints that an API wants options related only to reading CAR files.
type ReadOption = Option

// WriteOption hints that an API wants options related only to reading CAR files.
type WriteOption = Option

// ReadWriteOption is either a ReadOption or a WriteOption.
// Deprecated: use Option instead.
type ReadWriteOption = Option

// Options holds the configured options after applying a number of
// Option funcs.
//
// This type should not be used directly by end users; it's only exposed as a
// side effect of Option.
type Options struct {
	DataPadding            uint64
	IndexPadding           uint64
	IndexCodec             multicodec.Code
	ZeroLengthSectionAsEOF bool
	MaxIndexCidSize        uint64
	StoreIdentityCIDs      bool

	BlockstoreAllowDuplicatePuts bool
	BlockstoreUseWholeCIDs       bool
	MaxTraversalLinks            uint64
	WriteAsCarV1                 bool
<<<<<<< HEAD
	DataPayloadSize              uint64
=======
	TraversalPrototypeChooser    traversal.LinkTargetNodePrototypeChooser
>>>>>>> 7ba9372b
}

// ApplyOptions applies given opts and returns the resulting Options.
// This function should not be used directly by end users; it's only exposed as a
// side effect of Option.
func ApplyOptions(opt ...Option) Options {
	var opts Options
	opts.MaxTraversalLinks = math.MaxInt64 //default: traverse all
	for _, o := range opt {
		o(&opts)
	}
	// Set defaults for zero valued fields.
	if opts.IndexCodec == 0 {
		opts.IndexCodec = multicodec.CarMultihashIndexSorted
	}
	if opts.MaxIndexCidSize == 0 {
		opts.MaxIndexCidSize = DefaultMaxIndexCidSize
	}
	return opts
}

// ZeroLengthSectionAsEOF sets whether to allow the CARv1 decoder to treat
// a zero-length section as the end of the input CAR file. For example, this can
// be useful to allow "null padding" after a CARv1 without knowing where the
// padding begins.
func ZeroLengthSectionAsEOF(enable bool) Option {
	return func(o *Options) {
		o.ZeroLengthSectionAsEOF = enable
	}
}

// UseDataPadding sets the padding to be added between CARv2 header and its data payload on Finalize.
func UseDataPadding(p uint64) Option {
	return func(o *Options) {
		o.DataPadding = p
	}
}

// UseIndexPadding sets the padding between data payload and its index on Finalize.
func UseIndexPadding(p uint64) Option {
	return func(o *Options) {
		o.IndexPadding = p
	}
}

// UseIndexCodec sets the codec used for index generation.
func UseIndexCodec(c multicodec.Code) Option {
	return func(o *Options) {
		o.IndexCodec = c
	}
}

// WithoutIndex flags that no index should be included in generation.
func WithoutIndex() Option {
	return func(o *Options) {
		o.IndexCodec = index.CarIndexNone
	}
}

// StoreIdentityCIDs sets whether to persist sections that are referenced by
// CIDs with multihash.IDENTITY digest.
// When writing CAR files with this option,
// Characteristics.IsFullyIndexed will be set.
//
// This option is disabled by default.
func StoreIdentityCIDs(b bool) Option {
	return func(o *Options) {
		o.StoreIdentityCIDs = b
	}
}

// MaxIndexCidSize specifies the maximum allowed size for indexed CIDs in bytes.
// Indexing a CID with larger than the allowed size results in ErrCidTooLarge error.
func MaxIndexCidSize(s uint64) Option {
	return func(o *Options) {
		o.MaxIndexCidSize = s
	}
}

// WithTraversalPrototypeChooser specifies the prototype chooser that should be used
// when performing traversals in writes from a linksystem.
func WithTraversalPrototypeChooser(t traversal.LinkTargetNodePrototypeChooser) Option {
	return func(o *Options) {
		o.TraversalPrototypeChooser = t
	}
}<|MERGE_RESOLUTION|>--- conflicted
+++ resolved
@@ -41,11 +41,8 @@
 	BlockstoreUseWholeCIDs       bool
 	MaxTraversalLinks            uint64
 	WriteAsCarV1                 bool
-<<<<<<< HEAD
 	DataPayloadSize              uint64
-=======
 	TraversalPrototypeChooser    traversal.LinkTargetNodePrototypeChooser
->>>>>>> 7ba9372b
 }
 
 // ApplyOptions applies given opts and returns the resulting Options.
