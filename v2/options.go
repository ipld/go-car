package car

import (
	"math"

	"github.com/ipld/go-car/v2/index"
	"github.com/ipld/go-ipld-prime/traversal"
	"github.com/multiformats/go-multicodec"
)

// DefaultMaxIndexCidSize specifies the maximum size in byptes accepted as a section CID by CARv2 index.
const DefaultMaxIndexCidSize = 2 << 10 // 2 KiB

// Option describes an option which affects behavior when interacting with CAR files.
type Option func(*Options)

// ReadOption hints that an API wants options related only to reading CAR files.
type ReadOption = Option

// WriteOption hints that an API wants options related only to reading CAR files.
type WriteOption = Option

// ReadWriteOption is either a ReadOption or a WriteOption.
// Deprecated: use Option instead.
type ReadWriteOption = Option

// Options holds the configured options after applying a number of
// Option funcs.
//
// This type should not be used directly by end users; it's only exposed as a
// side effect of Option.
type Options struct {
	DataPadding            uint64
	IndexPadding           uint64
	IndexCodec             multicodec.Code
	ZeroLengthSectionAsEOF bool
	MaxIndexCidSize        uint64
	StoreIdentityCIDs      bool

	BlockstoreAllowDuplicatePuts bool
	BlockstoreUseWholeCIDs       bool
	MaxTraversalLinks            uint64
	WriteAsCarV1                 bool
	DataPayloadSize              uint64
<<<<<<< HEAD
	TraversalPrototypeChooser    traversal.LinkTargetNodePrototypeChooser
=======
	SkipOffset                   uint64
>>>>>>> 80e4af48
}

// ApplyOptions applies given opts and returns the resulting Options.
// This function should not be used directly by end users; it's only exposed as a
// side effect of Option.
func ApplyOptions(opt ...Option) Options {
	var opts Options
	opts.MaxTraversalLinks = math.MaxInt64 //default: traverse all
	for _, o := range opt {
		o(&opts)
	}
	// Set defaults for zero valued fields.
	if opts.IndexCodec == 0 {
		opts.IndexCodec = multicodec.CarMultihashIndexSorted
	}
	if opts.MaxIndexCidSize == 0 {
		opts.MaxIndexCidSize = DefaultMaxIndexCidSize
	}
	return opts
}

// ZeroLengthSectionAsEOF sets whether to allow the CARv1 decoder to treat
// a zero-length section as the end of the input CAR file. For example, this can
// be useful to allow "null padding" after a CARv1 without knowing where the
// padding begins.
func ZeroLengthSectionAsEOF(enable bool) Option {
	return func(o *Options) {
		o.ZeroLengthSectionAsEOF = enable
	}
}

// WithSkipOffset sets the start offset we should seek to the in the traversal
// when writing out a CAR. This option only applies to the selective and traversal writer.
func WithSkipOffset(skip uint64) Option {
	return func(o *Options) {
		o.SkipOffset = skip
	}
}

// UseDataPadding sets the padding to be added between CARv2 header and its data payload on Finalize.
func UseDataPadding(p uint64) Option {
	return func(o *Options) {
		o.DataPadding = p
	}
}

// UseIndexPadding sets the padding between data payload and its index on Finalize.
func UseIndexPadding(p uint64) Option {
	return func(o *Options) {
		o.IndexPadding = p
	}
}

// UseIndexCodec sets the codec used for index generation.
func UseIndexCodec(c multicodec.Code) Option {
	return func(o *Options) {
		o.IndexCodec = c
	}
}

// WithoutIndex flags that no index should be included in generation.
func WithoutIndex() Option {
	return func(o *Options) {
		o.IndexCodec = index.CarIndexNone
	}
}

// StoreIdentityCIDs sets whether to persist sections that are referenced by
// CIDs with multihash.IDENTITY digest.
// When writing CAR files with this option,
// Characteristics.IsFullyIndexed will be set.
//
// This option is disabled by default.
func StoreIdentityCIDs(b bool) Option {
	return func(o *Options) {
		o.StoreIdentityCIDs = b
	}
}

// MaxIndexCidSize specifies the maximum allowed size for indexed CIDs in bytes.
// Indexing a CID with larger than the allowed size results in ErrCidTooLarge error.
func MaxIndexCidSize(s uint64) Option {
	return func(o *Options) {
		o.MaxIndexCidSize = s
	}
}

// WithTraversalPrototypeChooser specifies the prototype chooser that should be used
// when performing traversals in writes from a linksystem.
func WithTraversalPrototypeChooser(t traversal.LinkTargetNodePrototypeChooser) Option {
	return func(o *Options) {
		o.TraversalPrototypeChooser = t
	}
}<|MERGE_RESOLUTION|>--- conflicted
+++ resolved
@@ -42,11 +42,8 @@
 	MaxTraversalLinks            uint64
 	WriteAsCarV1                 bool
 	DataPayloadSize              uint64
-<<<<<<< HEAD
+	SkipOffset                   uint64
 	TraversalPrototypeChooser    traversal.LinkTargetNodePrototypeChooser
-=======
-	SkipOffset                   uint64
->>>>>>> 80e4af48
 }
 
 // ApplyOptions applies given opts and returns the resulting Options.
